--- conflicted
+++ resolved
@@ -30,11 +30,5 @@
     "pump": "^3.0.0",
     "safe-event-emitter": "^1.0.1"
   },
-<<<<<<< HEAD
-  "devDependencies": {
-    "@babel/core": "^7.5.5"
-  }
-=======
   "devDependencies": {}
->>>>>>> 2a3ee943
 }